import React, { useState, useEffect } from "react";
import { useDocumentTitle } from "@/hooks/useDocumentTitle";
import { Button } from "@/components/ui/button";
import {
  Card,
  CardContent,
  CardHeader,
  CardTitle,
} from "@/components/ui/card";
import { Input } from "@/components/ui/input";
import { Label } from "@/components/ui/label";
import { Textarea } from "@/components/ui/textarea";
import { Badge } from "@/components/ui/badge";
import { Tabs, TabsContent, TabsList, TabsTrigger } from "@/components/ui/tabs";
import {
  Select,
  SelectContent,
  SelectItem,
  SelectTrigger,
  SelectValue,
} from "@/components/ui/select";
import {
  Dialog,
  DialogContent,
  DialogDescription,
  DialogHeader,
  DialogTitle,
  DialogTrigger,
} from "@/components/ui/dialog";
import { useAuth } from "@/features/auth";
import { useCommunity } from "@/features/communities";
import { Header } from "@/shared/components";
import { useQuery, useMutation } from "@tanstack/react-query";
import { queryClient } from "@/lib/queryClient";
import { useToast } from "@/hooks/use-toast";
import CalendarLoginPrompt from "@/components/CalendarLoginPrompt";
import { CalendarGrid } from "@/components/calendar/CalendarGrid";
import { CSVUploadDialog } from "@/components/calendar/CSVUploadDialog";
import { PodFieldsForm } from "@/components/calendar/PodFieldsForm";
import { PodStatusBadge } from "@/components/calendar/PodStatusBadge";
import { GraphicsGeneratorDialog } from "@/components/calendar/GraphicsGeneratorDialog";
import { addMonths, subMonths, format } from "date-fns";
import type { Event, Community } from "@shared/schema";

const EVENT_TYPES = [
  {
    id: "tournament",
    name: "Tournament",
    icon: "fas fa-trophy",
    color: "bg-yellow-500",
  },
  {
    id: "convention",
    name: "Convention",
    icon: "fas fa-building",
    color: "bg-purple-500",
  },
  {
    id: "release",
    name: "Product Release",
    icon: "fas fa-box",
    color: "bg-blue-500",
  },
  {
    id: "game_pod",
    name: "Game Pod",
    icon: "fas fa-gamepad",
    color: "bg-red-500",
  },
  {
    id: "community",
    name: "Community Event",
    icon: "fas fa-users",
    color: "bg-green-500",
  },
];

type ExtendedEvent = Event & {
  creator: any;
  community: Community | null;
  attendeeCount: number;
  isUserAttending?: boolean;
  mainPlayers?: number;
  alternates?: number;
  // Properties that don&apos;t exist in schema but are used by legacy code
  // TODO: Update code to use startTime/endTime instead
  date?: string;
  time?: string;
};

export default function Calendar() {
  useDocumentTitle("Calendar");

  const { user, isAuthenticated, isLoading } = useAuth();
  const { selectedCommunity, communityTheme } = useCommunity();
  const { toast } = useToast();
<<<<<<< HEAD
  const [, setSelectedDate] = useState(
    new Date().toISOString().split("T")[0],
  );
=======
>>>>>>> bee7f97b
  const [viewMode, setViewMode] = useState("month");
  const [filterType, setFilterType] = useState("all");
  const [isCreateDialogOpen, setIsCreateDialogOpen] = useState(false);
  const [isCSVUploadOpen, setIsCSVUploadOpen] = useState(false);
  const [isGraphicsOpen, setIsGraphicsOpen] = useState(false);
  const [selectedEventForGraphics, setSelectedEventForGraphics] = useState<{
    id: string;
    title: string;
  } | null>(null);
  const [currentMonth, setCurrentMonth] = useState(new Date());

  // Event creation form state
  const [newEventTitle, setNewEventTitle] = useState("");
  const [newEventType, setNewEventType] = useState("");
  const [newEventDate, setNewEventDate] = useState("");
  const [newEventTime, setNewEventTime] = useState("");
  const [newEventLocation, setNewEventLocation] = useState("");
  const [newEventDescription, setNewEventDescription] = useState("");
  const [newEventCommunityId, setNewEventCommunityId] = useState("");

  // Pod-specific fields
  const [newEventPlayerSlots, setNewEventPlayerSlots] = useState(4);
  const [newEventAlternateSlots, setNewEventAlternateSlots] = useState(2);
  const [newEventGameFormat, setNewEventGameFormat] = useState("");
  const [newEventPowerLevel, setNewEventPowerLevel] = useState(5);

  // Auto-set community when creating new events
  useEffect(() => {
    if (selectedCommunity) {
      // Use a microtask to avoid cascading renders
      queueMicrotask(() => {
        setNewEventCommunityId(selectedCommunity.id);
      });
    }
  }, [selectedCommunity]);

  // Fetch events for the selected community only
  const {
    data: events = [],
  } = useQuery<ExtendedEvent[]>({
    queryKey: [
      "/api/events",
      selectedCommunity?.id,
      filterType !== "all" ? filterType : "all",
      "upcoming",
    ],
    queryFn: async () => {
      const params = new URLSearchParams();
      if (selectedCommunity?.id)
        params.append("communityId", selectedCommunity.id);
      if (filterType !== "all") params.append("type", filterType);
      params.append("upcoming", "true");

      const response = await fetch(`/api/events?${params.toString()}`, {
        credentials: "include",
      });
      if (!response.ok) throw new Error("Failed to fetch events");
      return response.json();
    },
    enabled: isAuthenticated && !!selectedCommunity, // Only fetch when authenticated and community selected
  });

  // Fetch communities - only for authenticated users
  const { data: communities = [] } = useQuery<Community[]>({
    queryKey: ["/api/communities"],
    enabled: isAuthenticated, // Only fetch when authenticated
  });

  // Real-time WebSocket updates
  useEffect(() => {
    if (!isAuthenticated || !selectedCommunity) return;

    const protocol = window.location.protocol === "https:" ? "wss:" : "ws:";
    const ws = new WebSocket(`${protocol}//${window.location.host}`);

    ws.onopen = () => {
      // WebSocket connected for real-time event updates
    };

    ws.onmessage = (event) => {
      try {
        const message = JSON.parse(event.data);

        // Handle different message types
        if (
          [
            "EVENT_CREATED",
            "EVENT_UPDATED",
            "EVENT_DELETED",
            "POD_STATUS_CHANGED",
          ].includes(message.type)
        ) {
          // Invalidate queries to refetch events
          queryClient.invalidateQueries({ queryKey: ["/api/events"] });

          // Show toast for real-time updates
          if (message.type === "EVENT_CREATED") {
            toast({
              title: "New Event Created",
              description: "Calendar updated with new event",
            });
          } else if (message.type === "POD_STATUS_CHANGED") {
            toast({
              title: "Pod Status Updated",
              description: "A game pod status has changed",
            });
          }
        }
      } catch (error) {
        console.error("Error parsing WebSocket message:", error);
      }
    };

    ws.onerror = (error) => {
      console.error("WebSocket error:", error);
    };

    return () => {
      if (ws.readyState === WebSocket.OPEN) {
        ws.close();
      }
    };
    // queryClient and toast are stable references and don't need to be in deps
    // eslint-disable-next-line react-hooks/exhaustive-deps
  }, [isAuthenticated, selectedCommunity]);

  // Create event mutation
  const createEventMutation = useMutation({
    mutationFn: async (eventData: any) => {
      const response = await fetch("/api/events", {
        method: "POST",
        headers: { "Content-Type": "application/json" },
        credentials: "include",
        body: JSON.stringify(eventData),
      });
      if (!response.ok) throw new Error("Failed to create event");
      return response.json();
    },
    onSuccess: () => {
      toast({ title: "Event created successfully!" });
      queryClient.invalidateQueries({ queryKey: ["/api/events"] });
      setIsCreateDialogOpen(false);
      setEditingEventId(null);
      // Reset form
      setNewEventTitle("");
      setNewEventType("");
      setNewEventDate("");
      setNewEventTime("");
      setNewEventLocation("");
      setNewEventDescription("");
      setNewEventCommunityId("");
      setNewEventPlayerSlots(4);
      setNewEventAlternateSlots(2);
      setNewEventGameFormat("");
      setNewEventPowerLevel(5);
    },
    onError: () => {
      toast({ title: "Failed to create event", variant: "destructive" });
    },
  });

  // Join event mutation
  const joinEventMutation = useMutation({
    mutationFn: async ({
      eventId,
      isCurrentlyAttending,
    }: {
      eventId: string;
      isCurrentlyAttending: boolean;
    }) => {
      const url = isCurrentlyAttending
        ? `/api/events/${eventId}/leave`
        : `/api/events/${eventId}/join`;
      const method = isCurrentlyAttending ? "DELETE" : "POST";

      const response = await fetch(url, {
        method,
        headers: { "Content-Type": "application/json" },
        credentials: "include",
        body:
          method === "POST"
            ? JSON.stringify({ status: "attending" })
            : undefined,
      });
      if (!response.ok)
        throw new Error(
          `Failed to ${isCurrentlyAttending ? "leave" : "join"} event`,
        );
      return response.json();
    },
    onSuccess: (_, { isCurrentlyAttending }) => {
      toast({
        title: isCurrentlyAttending
          ? "Left event successfully!"
          : "Joined event successfully!",
      });
      queryClient.invalidateQueries({ queryKey: ["/api/events"] });
    },
    onError: (_, { isCurrentlyAttending }) => {
      toast({
        title: `Failed to ${isCurrentlyAttending ? "leave" : "join"} event`,
        variant: "destructive",
      });
    },
  });

  // Update event mutation
  const updateEventMutation = useMutation({
    mutationFn: async (eventData: any) => {
      const { id, ...updateData } = eventData;
      const response = await fetch(`/api/events/${id}`, {
        method: "PUT",
        headers: { "Content-Type": "application/json" },
        credentials: "include",
        body: JSON.stringify(updateData),
      });
      if (!response.ok) throw new Error("Failed to update event");
      return response.json();
    },
    onSuccess: () => {
      toast({ title: "Event updated successfully!" });
      queryClient.invalidateQueries({ queryKey: ["/api/events"] });
      setIsCreateDialogOpen(false);
      setEditingEventId(null);
      // Reset form
      setNewEventTitle("");
      setNewEventType("");
      setNewEventDate("");
      setNewEventTime("");
      setNewEventLocation("");
      setNewEventDescription("");
      setNewEventCommunityId("");
      setNewEventPlayerSlots(4);
      setNewEventAlternateSlots(2);
      setNewEventGameFormat("");
      setNewEventPowerLevel(5);
    },
    onError: () => {
      toast({ title: "Failed to update event", variant: "destructive" });
    },
  });

  // Delete event mutation
  const deleteEventMutation = useMutation({
    mutationFn: async (eventId: string) => {
      const response = await fetch(`/api/events/${eventId}`, {
        method: "DELETE",
        credentials: "include",
      });
      if (!response.ok) throw new Error("Failed to delete event");
      return response.json();
    },
    onSuccess: () => {
      toast({ title: "Event deleted successfully!" });
      queryClient.invalidateQueries({ queryKey: ["/api/events"] });
    },
    onError: () => {
      toast({ title: "Failed to delete event", variant: "destructive" });
    },
  });

  const handleCreateEvent = () => {
    if (
      !newEventTitle ||
      !newEventType ||
      !newEventDate ||
      !newEventTime ||
      !newEventLocation
    ) {
      toast({
        title: "Please fill in all required fields",
        variant: "destructive",
      });
      return;
    }

    if (!selectedCommunity?.id) {
      toast({
        title: "Please select a community first",
        variant: "destructive",
      });
      return;
    }

    const eventData: any = {
      title: newEventTitle,
      type: newEventType,
      date: newEventDate,
      time: newEventTime,
      location: newEventLocation,
      description: newEventDescription,
      communityId: selectedCommunity.id,
    };

    // Add pod-specific fields if event type is game_pod
    if (newEventType === "game_pod") {
      eventData.playerSlots = newEventPlayerSlots;
      eventData.alternateSlots = newEventAlternateSlots;
      eventData.gameFormat = newEventGameFormat;
      eventData.powerLevel = newEventPowerLevel;
    }

    if (editingEventId) {
      // Update existing event
      updateEventMutation.mutate({
        id: editingEventId,
        ...eventData,
      });
    } else {
      // Create new event
      createEventMutation.mutate(eventData);
    }
  };

  const handleAttendEvent = (
    eventId: string,
    isCurrentlyAttending: boolean,
  ) => {
    joinEventMutation.mutate({ eventId, isCurrentlyAttending });
  };

  const handleEditEvent = (event: ExtendedEvent) => {
    // Pre-populate form with existing event data
    setNewEventTitle(event.title);
    setNewEventType(event.type);
    setNewEventDate(event.date || ""); // Ensure not null
    setNewEventTime(event.time || ""); // Ensure not null
    setNewEventLocation(event.location || ""); // Ensure not null
    setNewEventDescription(event.description || "");
    setNewEventCommunityId(event.communityId || "");
    setEditingEventId(event.id);
    setIsCreateDialogOpen(true);
  };

  const handleDeleteEvent = (eventId: string) => {
    if (
      confirm(
        "Are you sure you want to delete this event? This action cannot be undone.",
      )
    ) {
      deleteEventMutation.mutate(eventId);
    }
  };

  // Add state for editing
  const [editingEventId, setEditingEventId] = useState<string | null>(null);

  // Events are already filtered by community in the API query, just filter by type
  const filteredEvents = events.filter((event) => {
    if (filterType !== "all" && event.type !== filterType) return false;
    return true;
  });

  const todayDate = new Date().toISOString().split("T")[0] ?? "";
  const todaysEvents = events.filter(
    (event) => event.date && event.date === todayDate,
  );
  const upcomingEvents = events
    .filter((event) => event.date && event.date > todayDate)
    .slice(0, 5);

  // Show login prompt for unauthenticated users (after all hooks are called)
  if (!isLoading && !isAuthenticated) {
    return <CalendarLoginPrompt />;
  }

  // Show loading state while checking authentication
  if (isLoading) {
    return (
      <div className="min-h-screen flex items-center justify-center">
        <div className="text-center">
          <div className="animate-spin rounded-full h-8 w-8 border-b-2 border-primary mx-auto mb-4"></div>
          <p className="text-gray-600 dark:text-gray-300">Loading...</p>
        </div>
      </div>
    );
  }

  return (
    <div className="min-h-screen bg-background">
      <Header />

      <main className="container mx-auto px-4 py-8">
        <div className="max-w-7xl mx-auto">
          {/* Header Section */}
          <div className="flex items-center justify-between mb-8">
            <div>
              <h1 className="text-4xl lg:text-5xl font-bold gradient-text">
                Event Calendar
              </h1>
              <p className="text-xl text-muted-foreground mt-2">
                Stay updated with tournaments, conventions, releases, and
                community events
              </p>
              {selectedCommunity && (
                <div className="flex items-center space-x-2 mt-4">
                  <Badge
                    className="flex items-center space-x-2 px-3 py-1"
                    style={{
                      backgroundColor: selectedCommunity.themeColor + "20",
                      color: selectedCommunity.themeColor,
                      borderColor: selectedCommunity.themeColor,
                    }}
                  >
                    <div
                      className="w-2 h-2 rounded-full"
                      style={{ backgroundColor: selectedCommunity.themeColor }}
                    ></div>
                    <span>Filtering by {selectedCommunity.displayName}</span>
                  </Badge>
                </div>
              )}
            </div>

            <div className="flex flex-col items-end space-y-2">
              {!selectedCommunity && (
                <p className="text-sm text-muted-foreground">
                  Select a specific realm to create events
                </p>
              )}
              <div className="flex space-x-2">
                <Button
                  variant="outline"
                  onClick={() => setIsCSVUploadOpen(true)}
                  disabled={!selectedCommunity}
                >
                  <i className="fas fa-file-csv mr-2"></i>
                  Bulk Upload
                </Button>
                <Dialog
                  open={isCreateDialogOpen}
                  onOpenChange={setIsCreateDialogOpen}
                >
                  <DialogTrigger asChild>
                    <Button
                      className="bg-primary hover:bg-primary/90"
                      data-testid="button-create-event"
                      disabled={!selectedCommunity}
                    >
                      <i className="fas fa-plus mr-2"></i>
                      Create Event
                    </Button>
                  </DialogTrigger>
                  <DialogContent className="max-w-2xl">
                    <DialogHeader>
                      <DialogTitle>
                        {editingEventId ? "Edit Event" : "Create New Event"}
                      </DialogTitle>
                      <DialogDescription>
                        Schedule a new gaming event, tournament, or community
                        gathering
                      </DialogDescription>
                    </DialogHeader>
                    <div className="space-y-6 mt-6">
                      <div className="space-y-2">
                        <Label htmlFor="event-title">Event Title</Label>
                        <Input
                          id="event-title"
                          placeholder="Enter event title"
                          value={newEventTitle}
                          onChange={(e) => setNewEventTitle(e.target.value)}
                          data-testid="input-event-title"
                        />
                      </div>

                      <div className="grid grid-cols-1 md:grid-cols-2 gap-4">
                        <div className="space-y-2">
                          <Label htmlFor="event-type">Event Type</Label>
                          <Select
                            value={newEventType}
                            onValueChange={setNewEventType}
                          >
                            <SelectTrigger data-testid="select-event-type">
                              <SelectValue placeholder="Select event type" />
                            </SelectTrigger>
                            <SelectContent>
                              {EVENT_TYPES.map((type) => (
                                <SelectItem key={type.id} value={type.id}>
                                  <div className="flex items-center space-x-2">
                                    <i className={`${type.icon} text-sm`}></i>
                                    <span>{type.name}</span>
                                  </div>
                                </SelectItem>
                              ))}
                            </SelectContent>
                          </Select>
                        </div>

                        <div className="space-y-2">
                          <Label htmlFor="event-community">Community</Label>
                          <Select
                            value={newEventCommunityId}
                            onValueChange={setNewEventCommunityId}
                          >
                            <SelectTrigger data-testid="select-event-community">
                              <SelectValue placeholder="Select community (optional)" />
                            </SelectTrigger>
                            <SelectContent>
                              <SelectItem value="none">
                                No specific community
                              </SelectItem>
                              {communities.map((community) => (
                                <SelectItem
                                  key={community.id}
                                  value={community.id}
                                >
                                  {community.name}
                                </SelectItem>
                              ))}
                            </SelectContent>
                          </Select>
                        </div>
                      </div>

                      <div className="space-y-2">
                        <Label htmlFor="event-location">Location</Label>
                        <Input
                          id="event-location"
                          placeholder="Event location or 'Online'"
                          value={newEventLocation}
                          onChange={(e) => setNewEventLocation(e.target.value)}
                          data-testid="input-event-location"
                        />
                      </div>

                      <div className="grid grid-cols-1 md:grid-cols-2 gap-4">
                        <div className="space-y-2">
                          <Label htmlFor="event-date">Date</Label>
                          <Input
                            id="event-date"
                            type="date"
                            value={newEventDate}
                            onChange={(e) => setNewEventDate(e.target.value)}
                            data-testid="input-event-date"
                          />
                        </div>

                        <div className="space-y-2">
                          <Label htmlFor="event-time">Time</Label>
                          <Input
                            id="event-time"
                            type="time"
                            value={newEventTime}
                            onChange={(e) => setNewEventTime(e.target.value)}
                            data-testid="input-event-time"
                          />
                        </div>
                      </div>

                      <div className="space-y-2">
                        <Label htmlFor="event-description">Description</Label>
                        <Textarea
                          id="event-description"
                          placeholder="Describe the event, rules, format, prizes, etc."
                          value={newEventDescription}
                          onChange={(e) =>
                            setNewEventDescription(e.target.value)
                          }
                          data-testid="textarea-event-description"
                        />
                      </div>

                      {/* Pod-specific fields for game_pod events */}
                      {newEventType === "game_pod" && (
                        <PodFieldsForm
                          playerSlots={newEventPlayerSlots}
                          setPlayerSlots={setNewEventPlayerSlots}
                          alternateSlots={newEventAlternateSlots}
                          setAlternateSlots={setNewEventAlternateSlots}
                          gameFormat={newEventGameFormat}
                          setGameFormat={setNewEventGameFormat}
                          powerLevel={newEventPowerLevel}
                          setPowerLevel={setNewEventPowerLevel}
                        />
                      )}

                      <div className="flex justify-end space-x-3">
                        <Button
                          variant="outline"
                          onClick={() => setIsCreateDialogOpen(false)}
                          data-testid="button-cancel-event"
                        >
                          Cancel
                        </Button>
                        <Button
                          onClick={handleCreateEvent}
                          disabled={
                            !newEventTitle ||
                            !newEventType ||
                            !newEventDate ||
                            !selectedCommunity
                          }
                          data-testid="button-submit-event"
                        >
                          {editingEventId ? "Update Event" : "Create Event"}
                        </Button>
                      </div>
                    </div>
                  </DialogContent>
                </Dialog>
              </div>
            </div>
          </div>

          {/* CSV Upload Dialog */}
          {selectedCommunity && (
            <CSVUploadDialog
              isOpen={isCSVUploadOpen}
              onClose={() => setIsCSVUploadOpen(false)}
              onSuccess={() => {
                queryClient.invalidateQueries({ queryKey: ["/api/events"] });
              }}
              communityId={selectedCommunity.id}
            />
          )}

          {/* Graphics Generator Dialog */}
          {selectedEventForGraphics && (
            <GraphicsGeneratorDialog
              isOpen={isGraphicsOpen}
              onClose={() => {
                setIsGraphicsOpen(false);
                setSelectedEventForGraphics(null);
              }}
              eventId={selectedEventForGraphics.id}
              eventTitle={selectedEventForGraphics.title}
            />
          )}

          <Tabs defaultValue="overview" className="space-y-8">
            <TabsList className="grid w-full grid-cols-3 max-w-md mx-auto">
              <TabsTrigger value="overview" data-testid="tab-overview">
                Overview
              </TabsTrigger>
              <TabsTrigger value="calendar" data-testid="tab-calendar">
                Calendar
              </TabsTrigger>
              <TabsTrigger value="my-events" data-testid="tab-my-events">
                My Events
              </TabsTrigger>
            </TabsList>

            {/* Overview Tab */}
            <TabsContent value="overview" className="space-y-8">
              {/* Today's Events */}
              <div>
                <h2 className="text-2xl font-bold mb-4 community-heading">
                  Today's {communityTheme.terminology.events}
                </h2>
                {todaysEvents.length > 0 ? (
                  <div className="grid grid-cols-1 md:grid-cols-2 lg:grid-cols-3 gap-6">
                    {todaysEvents.map((event) => {
                      const eventType = EVENT_TYPES.find(
                        (t) => t.id === event.type,
                      );
                      return (
                        <Card
                          key={event.id}
                          className="border-l-4 border-l-orange-500"
                        >
                          <CardHeader className="pb-3">
                            <div className="flex items-center justify-between">
                              <div className="flex items-center space-x-2">
                                <div
                                  className={`w-8 h-8 ${eventType?.color} rounded-lg flex items-center justify-center`}
                                >
                                  <i
                                    className={`${eventType?.icon} text-white text-sm`}
                                  ></i>
                                </div>
                                <Badge variant="outline">
                                  {event.community?.name || "All Communities"}
                                </Badge>
                              </div>
                              <span className="text-sm text-muted-foreground">
                                {event.time}
                              </span>
                            </div>
                            <CardTitle className="text-lg">
                              {event.title}
                            </CardTitle>
                          </CardHeader>
                          <CardContent>
                            <p className="text-sm text-muted-foreground mb-3">
                              {event.description}
                            </p>
                            <div className="flex items-center justify-between text-sm">
                              <span>📍 {event.location}</span>
                              <span>
                                👥{" "}
                                {event.attendeeCount?.toLocaleString() || "0"}
                              </span>
                            </div>
                          </CardContent>
                        </Card>
                      );
                    })}
                  </div>
                ) : (
                  <Card className="text-center py-12">
                    <CardContent>
                      <i className="fas fa-calendar-day text-4xl text-muted-foreground mb-4"></i>
                      <p className="text-muted-foreground">
                        No events scheduled for today
                      </p>
                    </CardContent>
                  </Card>
                )}
              </div>

              {/* Upcoming Events */}
              <div>
                <h2 className="text-2xl font-bold mb-4 community-heading">
                  Upcoming {communityTheme.terminology.events}
                </h2>
                <div className="space-y-4">
                  {upcomingEvents.map((event) => {
                    const eventType = EVENT_TYPES.find(
                      (t) => t.id === event.type,
                    );
                    return (
                      <Card
                        key={event.id}
                        className="hover:border-primary/50 transition-colors"
                      >
                        <CardContent className="p-6">
                          <div className="flex items-center justify-between">
                            <div className="flex items-center space-x-4">
                              <div
                                className={`w-12 h-12 ${eventType?.color} rounded-lg flex items-center justify-center`}
                              >
                                <i
                                  className={`${eventType?.icon} text-white text-lg`}
                                ></i>
                              </div>
                              <div>
                                <h3 className="font-semibold text-lg">
                                  {event.title}
                                </h3>
                                <div className="flex items-center space-x-4 text-sm text-muted-foreground mb-2">
                                  <span>
                                    📅{" "}
                                    {event.date
                                      ? new Date(
                                          event.date,
                                        ).toLocaleDateString()
                                      : format(
                                          new Date(event.startTime),
                                          "PPP",
                                        )}
                                  </span>
                                  <span>
                                    🕒{" "}
                                    {event.time ||
                                      (event.startTime &&
                                        format(
                                          new Date(event.startTime),
                                          "HH:mm",
                                        ))}
                                  </span>
                                  <span>📍 {event.location}</span>
                                  <Badge variant="outline">
                                    {event.community?.name || "All Communities"}
                                  </Badge>
                                </div>
                                {/* Pod status badge for game_pod events */}
                                {event.type === "game_pod" && (
                                  <PodStatusBadge
                                    event={event}
                                    mainPlayers={event.mainPlayers || 0}
                                    alternates={event.alternates || 0}
                                  />
                                )}
                              </div>
                            </div>
                            <div className="flex items-center space-x-3">
                              <div className="text-right text-sm">
                                <div className="font-medium">
                                  {event.attendeeCount?.toLocaleString() || "0"}
                                </div>
                                <div className="text-muted-foreground">
                                  attending
                                </div>
                              </div>
                              <div className="flex space-x-2">
                                {user &&
                                  (user.id === event.creator?.id ||
                                    user.id === event.hostId) && (
                                    <>
                                      <Button
                                        variant="outline"
                                        size="sm"
                                        onClick={() => {
                                          setSelectedEventForGraphics({
                                            id: event.id,
                                            title: event.title,
                                          });
                                          setIsGraphicsOpen(true);
                                        }}
                                      >
                                        <i className="fas fa-image mr-2"></i>
                                        Generate Graphic
                                      </Button>
                                      <Button
                                        variant="outline"
                                        size="sm"
                                        onClick={() => handleEditEvent(event)}
                                        data-testid={`button-edit-${event.id}`}
                                      >
                                        <i className="fas fa-edit mr-2"></i>
                                        Edit
                                      </Button>
                                      <Button
                                        variant="destructive"
                                        size="sm"
                                        onClick={() =>
                                          handleDeleteEvent(event.id)
                                        }
                                        data-testid={`button-delete-${event.id}`}
                                      >
                                        <i className="fas fa-trash mr-2"></i>
                                        Delete
                                      </Button>
                                    </>
                                  )}
                                {user ? (
                                  <Button
                                    variant={
                                      event.isUserAttending
                                        ? "secondary"
                                        : "default"
                                    }
                                    size="sm"
                                    onClick={() =>
                                      handleAttendEvent(
                                        event.id,
                                        event.isUserAttending || false,
                                      )
                                    }
                                    data-testid={`button-attend-${event.id}`}
                                  >
                                    {event.isUserAttending
                                      ? "Leave Event"
                                      : "Join Event"}
                                  </Button>
                                ) : (
                                  <Button
                                    variant="outline"
                                    size="sm"
                                    onClick={() =>
                                      toast({
                                        title: "Please log in to join events",
                                        variant: "destructive",
                                      })
                                    }
                                    data-testid={`button-login-required-${event.id}`}
                                  >
                                    <i className="fas fa-sign-in-alt mr-2"></i>
                                    Login to Join
                                  </Button>
                                )}
                              </div>
                            </div>
                          </div>
                        </CardContent>
                      </Card>
                    );
                  })}
                </div>
              </div>
            </TabsContent>

            {/* Calendar Tab */}
            <TabsContent value="calendar">
              <div className="space-y-6">
                {/* Filters */}
                <div className="flex flex-wrap gap-4 items-center justify-between">
                  <div className="flex items-center space-x-4">
                    <Select value={filterType} onValueChange={setFilterType}>
                      <SelectTrigger
                        className="w-48"
                        data-testid="select-filter-type"
                      >
                        <SelectValue placeholder="Filter by type" />
                      </SelectTrigger>
                      <SelectContent>
                        <SelectItem value="all">All Types</SelectItem>
                        {EVENT_TYPES.map((type) => (
                          <SelectItem key={type.id} value={type.id}>
                            {type.name}
                          </SelectItem>
                        ))}
                      </SelectContent>
                    </Select>

                    <div className="text-sm text-muted-foreground bg-muted/30 px-3 py-2 rounded-md border">
                      <span className="font-medium">
                        {selectedCommunity?.name || "Unknown Community"}
                      </span>{" "}
                      {communityTheme.terminology.events}
                    </div>
                  </div>

                  <div className="flex items-center space-x-2">
                    <Button
                      variant={viewMode === "week" ? "default" : "outline"}
                      size="sm"
                      onClick={() => setViewMode("week")}
                    >
                      Week
                    </Button>
                    <Button
                      variant={viewMode === "month" ? "default" : "outline"}
                      size="sm"
                      onClick={() => setViewMode("month")}
                    >
                      Month
                    </Button>
                  </div>
                </div>

                {/* Calendar Grid */}
                <Card>
                  <CardHeader className="flex flex-row items-center justify-between">
                    <CardTitle>
                      {communityTheme.terminology.events} Calendar -{" "}
                      {format(currentMonth, "MMMM yyyy")}
                    </CardTitle>
                    <div className="flex items-center space-x-2">
                      <Button
                        variant="outline"
                        size="sm"
                        onClick={() =>
                          setCurrentMonth(subMonths(currentMonth, 1))
                        }
                      >
                        <i className="fas fa-chevron-left"></i>
                      </Button>
                      <Button
                        variant="outline"
                        size="sm"
                        onClick={() => setCurrentMonth(new Date())}
                      >
                        Today
                      </Button>
                      <Button
                        variant="outline"
                        size="sm"
                        onClick={() =>
                          setCurrentMonth(addMonths(currentMonth, 1))
                        }
                      >
                        <i className="fas fa-chevron-right"></i>
                      </Button>
                    </div>
                  </CardHeader>
                  <CardContent>
                    <CalendarGrid
                      currentDate={currentMonth}
                      events={filteredEvents}
                      onDateClick={(_date) => {
                        // Could set selected date or open date view here
                        // Functionality not yet implemented
                      }}
                      onEventClick={(_event) => {
                        // Could open event details dialog here
                        // Functionality not yet implemented
                      }}
                    />
                  </CardContent>
                </Card>
              </div>
            </TabsContent>

            {/* My Events Tab */}
            <TabsContent value="my-events">
              <div className="space-y-6">
                <h2 className="text-2xl font-bold community-heading">
                  My {communityTheme.terminology.events}
                </h2>

                <div className="grid grid-cols-1 md:grid-cols-2 gap-6">
                  <Card>
                    <CardHeader>
                      <CardTitle className="flex items-center space-x-2">
                        <i className="fas fa-check-circle text-green-500"></i>
                        <span>Attending</span>
                      </CardTitle>
                    </CardHeader>
                    <CardContent>
                      {events
                        .filter((e) => e.isUserAttending)
                        .map((event) => (
                          <div
                            key={event.id}
                            className="flex items-center justify-between p-3 border rounded-lg mb-2"
                          >
                            <div>
                              <div className="font-medium">{event.title}</div>
                              <div className="text-sm text-muted-foreground">
                                {event.date
                                  ? new Date(event.date).toLocaleDateString()
                                  : format(
                                      new Date(event.startTime),
                                      "PPP",
                                    )}{" "}
                                at{" "}
                                {event.time ||
                                  (event.startTime &&
                                    format(new Date(event.startTime), "HH:mm"))}
                              </div>
                            </div>
                            <Badge variant="secondary">Attending</Badge>
                          </div>
                        ))}
                    </CardContent>
                  </Card>

                  <Card>
                    <CardHeader>
                      <CardTitle className="flex items-center space-x-2">
                        <i className="fas fa-calendar-plus text-primary"></i>
                        <span>Created by Me</span>
                      </CardTitle>
                    </CardHeader>
                    <CardContent>
                      <div className="text-center py-8">
                        <i className="fas fa-calendar-day text-4xl text-muted-foreground mb-4"></i>
                        <p className="text-muted-foreground mb-4">
                          You haven&apos;t created any events yet
                        </p>
                        <Dialog
                          open={isCreateDialogOpen}
                          onOpenChange={setIsCreateDialogOpen}
                        >
                          <DialogTrigger asChild>
                            <Button
                              variant="outline"
                              size="sm"
                              disabled={!selectedCommunity}
                            >
                              <i className="fas fa-plus mr-2"></i>
                              Create Your First Event
                            </Button>
                          </DialogTrigger>
                        </Dialog>
                      </div>
                    </CardContent>
                  </Card>
                </div>
              </div>
            </TabsContent>
          </Tabs>
        </div>
      </main>
    </div>
  );
}<|MERGE_RESOLUTION|>--- conflicted
+++ resolved
@@ -94,12 +94,6 @@
   const { user, isAuthenticated, isLoading } = useAuth();
   const { selectedCommunity, communityTheme } = useCommunity();
   const { toast } = useToast();
-<<<<<<< HEAD
-  const [, setSelectedDate] = useState(
-    new Date().toISOString().split("T")[0],
-  );
-=======
->>>>>>> bee7f97b
   const [viewMode, setViewMode] = useState("month");
   const [filterType, setFilterType] = useState("all");
   const [isCreateDialogOpen, setIsCreateDialogOpen] = useState(false);
