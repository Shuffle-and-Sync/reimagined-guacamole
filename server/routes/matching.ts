--- conflicted
+++ resolved
@@ -89,12 +89,9 @@
 
     const matches = await realtimeMatchingAPI.getRealtimeMatches(matchRequest);
 
-<<<<<<< HEAD
     // Log MFA enabled event with audit trail
     logger.info('Real-time matches retrieved successfully', {
-=======
     logger.info("Real-time matches retrieved successfully", {
->>>>>>> 7ed781bf
       userId,
       matchCount: matches.matches.length,
       processingTime: matches.metadata.processingTime
