import { logger } from '../logger';
import { storage } from '../storage';
import { createHash } from 'crypto';
import type { DeviceContext, DeviceFingerprintData } from './device-fingerprinting';
import { 
  generateDeviceFingerprint, 
  validateDeviceContext,
  extractDeviceContext 
} from './device-fingerprinting';
import { revokeTokenByJTI } from './tokens';

/**
 * Enterprise-grade Session Security Service
 * Provides comprehensive session security with device tracking, geographic validation,
 * and suspicious activity detection for enhanced authentication security.
 */

export interface SessionSecurityContext {
  userId: string;
  sessionId?: string;
  ipAddress: string;
  userAgent: string;
  deviceContext?: DeviceContext;
  location?: string;
  timestamp: Date;
}

export interface SecurityRiskAssessment {
  riskScore: number; // 0.0 (safe) to 1.0 (high risk)
  riskFactors: string[];
  trustScore: number; // 0.0 (untrusted) to 1.0 (fully trusted)
  riskLevel: 'low' | 'medium' | 'high' | 'critical';
  requiresAction: boolean;
  recommendedActions: string[];
}

export interface SuspiciousActivityFlags {
  newDevice: boolean;
  newLocation: boolean;
  newIpRange: boolean;
  suspiciousUserAgent: boolean;
  rapidLocationChange: boolean;
  multipleDevicesSimultaneous: boolean;
  anomalousTimingPattern: boolean;
  highRiskIpAddress: boolean;
}

export interface GeographicAnomaly {
  type: 'impossible_travel' | 'new_country' | 'high_risk_location' | 'ip_location_mismatch';
  severity: 'low' | 'medium' | 'high' | 'critical';
  details: string;
  previousLocation?: string;
  currentLocation?: string;
  timeFrame?: string;
}

/**
 * Enhanced Session Security Service
 * Core service for comprehensive session security management
 */
export class SessionSecurityService {
  private static instance: SessionSecurityService;
  
  // Geographic risk assessment
  private readonly HIGH_RISK_COUNTRIES = new Set([
    'CN', 'RU', 'IR', 'KP', 'BY' // Example high-risk country codes
  ]);
  
  // IP ranges and patterns
  private readonly SUSPICIOUS_IP_PATTERNS = [
    /^10\./, // Private networks (suspicious for external access)
    /^192\.168\./, // Private networks
    /^172\.(1[6-9]|2[0-9]|3[0-1])\./, // Private networks
    /^127\./, // Localhost
  ];
  
  // Maximum reasonable travel speed (km/h) for impossible travel detection
  private readonly MAX_TRAVEL_SPEED = 900; // Approximately jet aircraft speed
  
  public static getInstance(): SessionSecurityService {
    if (!SessionSecurityService.instance) {
      SessionSecurityService.instance = new SessionSecurityService();
    }
    return SessionSecurityService.instance;
  }
  
  /**
   * Comprehensive session security assessment
   * Analyzes security context and returns risk assessment with recommended actions
   */
  async assessSessionSecurity(context: SessionSecurityContext): Promise<SecurityRiskAssessment> {
    try {
      logger.info('Starting comprehensive session security assessment', { 
        userId: context.userId,
        ipAddress: context.ipAddress?.substring(0, 8) + '***' // Partial IP for logging
      });
      
      // Generate device fingerprint
      const deviceContext = context.deviceContext || extractDeviceContext(
        { 'user-agent': context.userAgent }, 
        context.ipAddress
      );
      const deviceFingerprint = generateDeviceFingerprint(deviceContext);
      
      // Parallel security assessments for efficiency
      const [
        deviceRisk,
        geographicRisk, 
        behaviorRisk,
        suspiciousFlags,
        historicalContext
      ] = await Promise.all([
        this.assessDeviceRisk(context.userId, deviceFingerprint),
        this.assessGeographicRisk(context.userId, context.ipAddress, context.location),
        this.assessBehaviorRisk(context.userId, context.timestamp),
        this.detectSuspiciousActivity(context.userId, deviceContext, context.ipAddress),
        this.getHistoricalSecurityContext(context.userId)
      ]);
      
      // Calculate composite risk score
      const riskScore = this.calculateCompositeRiskScore({
        deviceRisk: deviceRisk.score,
        geographicRisk: geographicRisk.score,
        behaviorRisk: behaviorRisk.score,
        suspiciousActivityWeight: suspiciousFlags.overallRisk
      });
      
      // Calculate trust score based on device and user history
      const trustScore = await this.calculateTrustScore(
        context.userId, 
        deviceFingerprint.hash,
        historicalContext
      );
      
      // Compile all risk factors
      const allRiskFactors = [
        ...deviceRisk.factors,
        ...geographicRisk.factors,
        ...behaviorRisk.factors,
        ...this.getSuspiciousActivityFactors(suspiciousFlags)
      ];
      
      // Determine risk level and recommended actions
      const riskLevel = this.determineRiskLevel(riskScore);
      const recommendedActions = this.getRecommendedActions(riskLevel, allRiskFactors, suspiciousFlags);
      
      const assessment: SecurityRiskAssessment = {
        riskScore,
        riskFactors: allRiskFactors,
        trustScore,
        riskLevel,
        requiresAction: riskLevel === 'high' || riskLevel === 'critical',
        recommendedActions
      };
      
      // Log security assessment for monitoring
      await this.logSecurityAssessment(context, assessment, suspiciousFlags);
      
      logger.info('Session security assessment completed', {
        userId: context.userId,
        riskLevel,
        riskScore: riskScore.toFixed(3),
        trustScore: trustScore.toFixed(3),
        requiresAction: assessment.requiresAction
      });
      
      return assessment;
      
    } catch (error) {
      logger.error('Failed to assess session security', {
        userId: context.userId,
        error: error instanceof Error ? error.message : 'Unknown error'
      });
      
      // Return default high-risk assessment on error (fail-safe)
      return {
        riskScore: 0.8,
        riskFactors: ['security_assessment_failed'],
        trustScore: 0.2,
        riskLevel: 'high',
        requiresAction: true,
        recommendedActions: ['require_mfa', 'log_security_event']
      };
    }
  }
  
  /**
   * Enhanced geographic risk assessment with impossible travel detection
   */
  private async assessGeographicRisk(
    userId: string, 
    ipAddress: string, 
    location?: string
  ): Promise<{ score: number; factors: string[] }> {
    const factors: string[] = [];
    let score = 0.0;
    
    try {
      // Get recent location history
      const recentLogins = await storage.getAuthAuditLogs(userId, { hours: 24 }); // Last 24 hours
      
      if (recentLogins.length === 0) {
        return { score: 0.0, factors: [] }; // No previous data
      }
      
      const previousLocation = recentLogins[0]?.location;
      const previousIp = recentLogins[0]?.ipAddress;
      const previousTime = recentLogins[0]?.createdAt;
      
      // Check for IP address changes
      if (previousIp && previousIp !== ipAddress) {
        factors.push('ip_address_changed');
        score += 0.1;
      }
      
      // Check for location changes
      if (location && previousLocation && location !== previousLocation) {
        factors.push('location_changed');
        score += 0.2;
        
        // Check for impossible travel (basic geographic distance vs time)
        if (previousTime) {
          const timeElapsed = (Date.now() - new Date(previousTime).getTime()) / (1000 * 60 * 60); // hours
          
          // Simplified impossible travel detection
          // (In production, you'd use proper geographic distance calculation)
          if (timeElapsed < 2 && this.isPotentiallyImpossibleTravel(previousLocation, location)) {
            factors.push('impossible_travel_detected');
            score += 0.4;
          }
        }
      }
      
      // Check for high-risk geographic regions
      if (location && this.isHighRiskLocation(location)) {
        factors.push('high_risk_geographic_region');
        score += 0.3;
      }
      
      // Check for suspicious IP patterns
      if (this.isSuspiciousIpAddress(ipAddress)) {
        factors.push('suspicious_ip_pattern');
        score += 0.2;
      }
      
      return { score: Math.min(score, 1.0), factors };
      
    } catch (error) {
      logger.error('Geographic risk assessment failed', {
        userId,
        error: error instanceof Error ? error.message : 'Unknown error'
      });
      return { score: 0.3, factors: ['geographic_analysis_failed'] };
    }
  }
  
  /**
   * Device risk assessment based on fingerprint and trust history
   */
  private async assessDeviceRisk(
    userId: string, 
    deviceFingerprint: DeviceFingerprintData
  ): Promise<{ score: number; factors: string[] }> {
    const factors: string[] = [];
    let score = 0.0;
    
    try {
      // Check if device is known
      const existingDevice = await storage.getDeviceFingerprint(deviceFingerprint.hash);
      
      if (!existingDevice) {
        factors.push('new_device_detected');
        score += 0.4; // New devices are higher risk
      } else {
        // Assess existing device risk
        if (existingDevice.riskScore) {
          score += parseFloat(existingDevice.riskScore.toString());
        }
        
        if (!existingDevice.isTrusted) {
          factors.push('device_not_trusted');
          score += 0.2;
        }
        
        // Check for device behavior patterns
        const failureRate = (existingDevice.failedMfaAttempts || 0) / 
                           Math.max(existingDevice.totalSessions || 1, 1);
        if (failureRate > 0.1) { // More than 10% failure rate
          factors.push('high_device_failure_rate');
          score += 0.2;
        }
      }
      
      // Validate device context for suspicious patterns
      const deviceValidation = validateDeviceContext({
        userAgent: deviceFingerprint.userAgent,
        ipAddress: '', // IP is validated separately
        screenResolution: deviceFingerprint.screenResolution,
        timezone: deviceFingerprint.timezone,
        language: deviceFingerprint.language,
        platform: deviceFingerprint.platform
      });
      
      if (!deviceValidation.isValid) {
        factors.push(...deviceValidation.warnings.map((warning: string) => `device_${warning}`));
        score += deviceValidation.warnings.length * 0.1;
      }
      
      return { score: Math.min(score, 1.0), factors };
      
    } catch (error) {
      logger.error('Device risk assessment failed', {
        userId,
        error: error instanceof Error ? error.message : 'Unknown error'
      });
      return { score: 0.4, factors: ['device_analysis_failed'] };
    }
  }
  
  /**
   * Behavioral risk assessment based on timing and access patterns
   */
  private async assessBehaviorRisk(
    userId: string, 
    currentTime: Date
  ): Promise<{ score: number; factors: string[] }> {
    const factors: string[] = [];
    let score = 0.0;
    
    try {
      // Get recent activity patterns
      const recentActivity = await storage.getAuthAuditLogs(userId, { hours: 24 });
      
      if (recentActivity.length > 0) {
        // Check for rapid successive attempts
        const recentAttempts = recentActivity.filter(
          attempt => attempt.createdAt && (currentTime.getTime() - new Date(attempt.createdAt).getTime()) < 60000 // 1 minute
        );
        
        if (recentAttempts.length > 3) {
          factors.push('rapid_successive_attempts');
          score += 0.3;
        }
        
        // Check for unusual timing patterns (e.g., access at unusual hours)
        const hour = currentTime.getHours();
        const unusualHours = hour < 6 || hour > 23; // Very early morning or late night
        
        if (unusualHours) {
          // Check if this is normal for the user
          const userUsualHours = recentActivity
            .filter(activity => activity.createdAt)
            .map(activity => new Date(activity.createdAt!).getHours())
            .filter(activityHour => Math.abs(activityHour - hour) <= 2);
          
          if (userUsualHours.length === 0) {
            factors.push('unusual_access_time');
            score += 0.1;
          }
        }
      }
      
      return { score: Math.min(score, 1.0), factors };
      
    } catch (error) {
      logger.error('Behavioral risk assessment failed', {
        userId,
        error: error instanceof Error ? error.message : 'Unknown error'
      });
      return { score: 0.2, factors: ['behavior_analysis_failed'] };
    }
  }
  
  /**
   * Detect suspicious activity patterns with enhanced anomaly detection
   */
  private async detectSuspiciousActivity(
    userId: string, 
    deviceContext: DeviceContext, 
    ipAddress: string
  ): Promise<SuspiciousActivityFlags & { overallRisk: number }> {
    const flags: SuspiciousActivityFlags = {
      newDevice: false,
      newLocation: false,
      newIpRange: false,
      suspiciousUserAgent: false,
      rapidLocationChange: false,
      multipleDevicesSimultaneous: false,
      anomalousTimingPattern: false,
      highRiskIpAddress: false
    };
    
    try {
      // Check for new device
      const deviceFingerprint = generateDeviceFingerprint(deviceContext);
      const existingDevice = await storage.getDeviceFingerprint(deviceFingerprint.hash);
      flags.newDevice = !existingDevice;
      
      // Check for suspicious user agent patterns
      flags.suspiciousUserAgent = this.isSuspiciousUserAgent(deviceContext.userAgent);
      
      // Check for high-risk IP address
      flags.highRiskIpAddress = this.isSuspiciousIpAddress(ipAddress);
      
      // Get recent activity for pattern analysis
      const recentActivity = await storage.getAuthAuditLogs(userId, { hours: 24 });
      
      if (recentActivity.length > 0) {
        // Check for new location
        const recentLocations = new Set(
          recentActivity
            .filter(activity => activity.location)
            .map(activity => activity.location)
        );
        flags.newLocation = deviceContext.location ? !recentLocations.has(deviceContext.location) : false;
        
        // Check for new IP range (simplified - checks /24 subnet)
        const currentIpPrefix = ipAddress.split('.').slice(0, 3).join('.');
        const recentIpPrefixes = new Set(
          recentActivity
            .filter(activity => activity.ipAddress)
            .map(activity => activity.ipAddress!.split('.').slice(0, 3).join('.'))
        );
        flags.newIpRange = !recentIpPrefixes.has(currentIpPrefix);
        
        // Check for multiple devices active simultaneously
        const recentDevices = new Set(
          recentActivity
            .filter(activity => activity.createdAt && (Date.now() - new Date(activity.createdAt).getTime()) < 3600000) // 1 hour
            .filter(activity => activity.details && typeof activity.details === 'object')
            .map(activity => (activity.details as any)?.deviceFingerprint)
            .filter(Boolean)
        );
        flags.multipleDevicesSimultaneous = recentDevices.size > 2;
        
        // Check for rapid location changes
        if (recentActivity.length >= 2) {
          const lastLocation = recentActivity[0]?.location;
          const previousLocation = recentActivity[1]?.location;
          const lastTime = new Date(recentActivity[0]?.createdAt || 0);
          const previousTime = new Date(recentActivity[1]?.createdAt || 0);
          
          if (lastLocation && previousLocation && lastLocation !== previousLocation) {
            const timeElapsed = (lastTime.getTime() - previousTime.getTime()) / (1000 * 60 * 60); // hours
            flags.rapidLocationChange = timeElapsed < 1; // Less than 1 hour between different locations
          }
        }
      }
      
      // Calculate overall risk based on flags
      const riskWeights = {
        newDevice: 0.3,
        newLocation: 0.2,
        newIpRange: 0.1,
        suspiciousUserAgent: 0.4,
        rapidLocationChange: 0.5,
        multipleDevicesSimultaneous: 0.3,
        anomalousTimingPattern: 0.2,
        highRiskIpAddress: 0.6
      };
      
      const overallRisk = Object.entries(flags)
        .reduce((risk, [flag, isActive]) => {
          if (isActive && flag in riskWeights) {
            return risk + riskWeights[flag as keyof typeof riskWeights];
          }
          return risk;
        }, 0.0);
      
      return { ...flags, overallRisk: Math.min(overallRisk, 1.0) };
      
    } catch (error) {
      logger.error('Suspicious activity detection failed', {
        userId,
        error: error instanceof Error ? error.message : 'Unknown error'
      });
      
      return { ...flags, overallRisk: 0.5 }; // Default medium risk on error
    }
  }
  
  /**
   * Calculate composite trust score based on device and user history
   */
  private async calculateTrustScore(
    userId: string, 
    deviceHash: string,
    historicalContext: any
  ): Promise<number> {
    try {
      let trustScore = 0.5; // Start with neutral trust
      
      // Get device information
      const device = await storage.getDeviceFingerprint(deviceHash);
      
      if (device) {
        // Trust increases with device age and successful usage
<<<<<<< HEAD
        if (device.createdAt) {
          const deviceAge = Date.now() - new Date(device.createdAt).getTime();
          const ageInDays = deviceAge / (1000 * 60 * 60 * 24);
          
          if (ageInDays > 30) trustScore += 0.2; // Device used for over 30 days
          if (ageInDays > 90) trustScore += 0.1; // Device used for over 90 days
        }
        
=======
      
>>>>>>> 3a08b8ae
        // Trust based on successful MFA history
        if ((device.successfulMfaAttempts || 0) > 10) trustScore += 0.2;
        
        // Trust based on overall success rate
<<<<<<< HEAD
        const successfulAttempts = device.successfulMfaAttempts || 0;
        const failedAttempts = device.failedMfaAttempts || 0;
        const totalAttempts = successfulAttempts + failedAttempts;
        if (totalAttempts > 0) {
          const successRate = successfulAttempts / totalAttempts;
=======
>>>>>>> 3a08b8ae
          trustScore += successRate * 0.1;
        }
        
        // Check if device is explicitly trusted
        if (device.isTrusted) trustScore += 0.3;
      }
      
      // Account trust (user behavior)
      if (historicalContext.accountAge > 90) trustScore += 0.1; // Account older than 90 days
      if (historicalContext.mfaEnabled) trustScore += 0.2; // MFA is enabled
      if (historicalContext.recentFailures < 3) trustScore += 0.1; // Low recent failures
      
      return Math.min(Math.max(trustScore, 0.0), 1.0); // Clamp between 0 and 1
      
    } catch (error) {
      logger.error('Trust score calculation failed', {
        userId,
        error: error instanceof Error ? error.message : 'Unknown error'
      });
      return 0.3; // Default low trust on error
    }
  }
  
  /**
   * Calculate composite risk score from multiple risk factors
   */
  private calculateCompositeRiskScore(risks: {
    deviceRisk: number;
    geographicRisk: number;
    behaviorRisk: number;
    suspiciousActivityWeight: number;
  }): number {
    // Weighted composite scoring
    const weights = {
      device: 0.3,
      geographic: 0.25,
      behavior: 0.2,
      suspicious: 0.25
    };
    
    const compositeScore = 
      (risks.deviceRisk * weights.device) +
      (risks.geographicRisk * weights.geographic) +
      (risks.behaviorRisk * weights.behavior) +
      (risks.suspiciousActivityWeight * weights.suspicious);
    
    return Math.min(Math.max(compositeScore, 0.0), 1.0);
  }
  
  /**
   * Determine risk level from composite risk score
   */
  private determineRiskLevel(riskScore: number): 'low' | 'medium' | 'high' | 'critical' {
    if (riskScore >= 0.8) return 'critical';
    if (riskScore >= 0.6) return 'high';
    if (riskScore >= 0.3) return 'medium';
    return 'low';
  }
  
  /**
   * Get recommended security actions based on risk assessment
   */
  private getRecommendedActions(
    riskLevel: 'low' | 'medium' | 'high' | 'critical',
    riskFactors: string[],
    suspiciousFlags: SuspiciousActivityFlags
  ): string[] {
    const actions: string[] = [];
    
    switch (riskLevel) {
      case 'critical':
        actions.push('terminate_session', 'require_mfa', 'notify_user', 'admin_review');
        break;
      case 'high':
        actions.push('require_mfa', 'limit_session_duration', 'notify_user');
        break;
      case 'medium':
        actions.push('require_mfa', 'log_security_event');
        break;
      case 'low':
        actions.push('log_security_event');
        break;
    }
    
    // Additional actions based on specific risks
    if (suspiciousFlags.newDevice) actions.push('device_verification');
    if (suspiciousFlags.newLocation) actions.push('location_verification');
    if (suspiciousFlags.rapidLocationChange) actions.push('impossible_travel_review');
    if (suspiciousFlags.multipleDevicesSimultaneous) actions.push('concurrent_session_review');
    
    return Array.from(new Set(actions)); // Remove duplicates
  }
  
  /**
   * Helper methods for risk assessment
   */
  private isHighRiskLocation(location: string): boolean {
    // Extract country code (simplified - in production use proper geolocation)
    const countryCode = location.split(',').pop()?.trim().toUpperCase();
    return countryCode ? this.HIGH_RISK_COUNTRIES.has(countryCode) : false;
  }
  
  private isSuspiciousIpAddress(ipAddress: string): boolean {
    return this.SUSPICIOUS_IP_PATTERNS.some(pattern => pattern.test(ipAddress));
  }
  
  private isSuspiciousUserAgent(userAgent: string): boolean {
    const suspiciousPatterns = [
      /bot/i, /crawler/i, /spider/i, /scraper/i,
      /curl/i, /wget/i, /python/i, /java/i,
      /automated/i, /test/i
    ];
    
    return suspiciousPatterns.some(pattern => pattern.test(userAgent));
  }
  
  private isPotentiallyImpossibleTravel(location1: string, location2: string): boolean {
    // Simplified impossible travel detection
    // In production, use proper geographic distance calculation
    const majorCities = ['New York', 'London', 'Tokyo', 'Sydney', 'Mumbai', 'São Paulo'];
    
    return majorCities.includes(location1) && majorCities.includes(location2) && location1 !== location2;
  }
  
  private getSuspiciousActivityFactors(flags: SuspiciousActivityFlags): string[] {
    const factors: string[] = [];
    
    Object.entries(flags).forEach(([flag, isActive]) => {
      if (isActive && flag !== 'overallRisk') {
        factors.push(flag);
      }
    });
    
    return factors;
  }
  
  private async getHistoricalSecurityContext(userId: string): Promise<any> {
    try {
      // Get user account information
      const user = await storage.getUser(userId);
      const accountAge = user && user.createdAt ? Date.now() - new Date(user.createdAt).getTime() : 0;
      
      // Get MFA status
      const mfaSettings = await storage.getUserMfaSettings(userId);
      const mfaEnabled = mfaSettings?.isEnabled || false;
      
      // Get recent failure count
      const recentFailures = await storage.getRecentAuthFailures(userId, 24); // 24 hours
      
      return {
        accountAge,
        mfaEnabled,
        recentFailures: recentFailures.length
      };
    } catch (error) {
      logger.error('Failed to get historical security context', {
        userId,
        error: error instanceof Error ? error.message : 'Unknown error'
      });
      return { accountAge: 0, mfaEnabled: false, recentFailures: 0 };
    }
  }
  
  /**
   * Log comprehensive security assessment for monitoring and analysis
   */
  private async logSecurityAssessment(
    context: SessionSecurityContext,
    assessment: SecurityRiskAssessment,
    suspiciousFlags: SuspiciousActivityFlags
  ): Promise<void> {
    try {
      await storage.createAuthAuditLog({
        userId: context.userId,
        eventType: 'security_assessment',
        ipAddress: context.ipAddress,
        userAgent: context.userAgent,
        location: context.location,
        riskScore: assessment.riskScore,
        isSuccessful: !assessment.requiresAction,
        failureReason: assessment.requiresAction ? 'high_risk_detected' : undefined,
        details: {
          riskLevel: assessment.riskLevel,
          trustScore: assessment.trustScore,
          riskFactors: assessment.riskFactors,
          suspiciousFlags,
          recommendedActions: assessment.recommendedActions,
          sessionId: context.sessionId
        }
      });
      
      // Log high-risk events with additional detail
      if (assessment.riskLevel === 'high' || assessment.riskLevel === 'critical') {
        logger.warn('High-risk session security event detected', {
          userId: context.userId,
          riskLevel: assessment.riskLevel,
          riskScore: assessment.riskScore,
          suspiciousFlags,
          ipAddress: context.ipAddress?.substring(0, 8) + '***'
        });
      }
      
    } catch (error) {
      logger.error('Failed to log security assessment', {
        userId: context.userId,
        error: error instanceof Error ? error.message : 'Unknown error'
      });
    }
  }
}

/**
 * Enhanced Session Management with Security Integration
 * Provides session lifecycle management with integrated security assessment
 */
export class EnhancedSessionManager {
  private securityService: SessionSecurityService;
  
  constructor() {
    this.securityService = SessionSecurityService.getInstance();
  }
  
  /**
   * Validate session with comprehensive security assessment
   */
  async validateSessionSecurity(
    userId: string,
    sessionId: string,
    request: { headers: Record<string, string | string[] | undefined>, ip: string }
  ): Promise<{
    isValid: boolean;
    assessment: SecurityRiskAssessment;
    actions: string[];
  }> {
    try {
      // Extract device context from request
      const deviceContext = extractDeviceContext(request.headers, request.ip);
      
      // Create security context
      const securityContext: SessionSecurityContext = {
        userId,
        sessionId,
        ipAddress: request.ip,
        userAgent: deviceContext.userAgent,
        deviceContext,
        location: deviceContext.location,
        timestamp: new Date()
      };
      
      // Perform comprehensive security assessment
      const assessment = await this.securityService.assessSessionSecurity(securityContext);
      
      // Determine if session should be allowed to continue
      const isValid = assessment.riskLevel !== 'critical';
      
      // Execute recommended security actions
      const executedActions = await this.executeSecurityActions(
        userId, 
        sessionId, 
        assessment.recommendedActions,
        securityContext
      );
      
      return {
        isValid,
        assessment,
        actions: executedActions
      };
      
    } catch (error) {
      logger.error('Session security validation failed', {
        userId,
        sessionId,
        error: error instanceof Error ? error.message : 'Unknown error'
      });
      
      // Fail-safe: deny access on security validation failure
      return {
        isValid: false,
        assessment: {
          riskScore: 1.0,
          riskFactors: ['security_validation_failed'],
          trustScore: 0.0,
          riskLevel: 'critical',
          requiresAction: true,
          recommendedActions: ['terminate_session']
        },
        actions: ['terminate_session']
      };
    }
  }
  
  /**
   * Execute security actions based on risk assessment
   */
  private async executeSecurityActions(
    userId: string,
    sessionId: string,
    actions: string[],
    context: SessionSecurityContext
  ): Promise<string[]> {
    const executedActions: string[] = [];
    
    try {
      for (const action of actions) {
        switch (action) {
          case 'terminate_session':
            await this.terminateSession(userId, sessionId);
            executedActions.push('session_terminated');
            break;
            
          case 'require_mfa':
            // MFA requirement would be handled by middleware
            executedActions.push('mfa_required');
            break;
            
          case 'limit_session_duration':
            await this.limitSessionDuration(userId, sessionId);
            executedActions.push('session_duration_limited');
            break;
            
          case 'notify_user':
            await this.notifyUserOfSecurityEvent(userId, context);
            executedActions.push('user_notified');
            break;
            
          case 'device_verification':
            await this.requestDeviceVerification(userId, context);
            executedActions.push('device_verification_requested');
            break;
            
          case 'log_security_event':
            // Already logged in security assessment
            executedActions.push('security_event_logged');
            break;
            
          default:
            logger.warn('Unknown security action requested', { action, userId });
        }
      }
      
    } catch (error) {
      logger.error('Failed to execute security actions', {
        userId,
        sessionId,
        actions,
        error: error instanceof Error ? error.message : 'Unknown error'
      });
    }
    
    return executedActions;
  }
  
  /**
   * Terminate session due to security concerns
   */
  private async terminateSession(userId: string, sessionId: string): Promise<void> {
    try {
      // Revoke any associated JWT tokens
      // Note: This would need to be integrated with the specific session implementation
      logger.warn('Session terminated due to security concerns', { userId, sessionId });
      
      // Log the termination
      await storage.createAuthAuditLog({
        userId,
        eventType: 'session_terminated',
        isSuccessful: true,
        failureReason: 'security_policy',
        details: { sessionId, reason: 'high_security_risk' }
      });
      
    } catch (error) {
      logger.error('Failed to terminate session', {
        userId,
        sessionId,
        error: error instanceof Error ? error.message : 'Unknown error'
      });
    }
  }
  
  /**
   * Limit session duration for security reasons
   */
  private async limitSessionDuration(userId: string, sessionId: string): Promise<void> {
    try {
      // Implementation would depend on session storage mechanism
      logger.info('Session duration limited due to security assessment', { userId, sessionId });
      
    } catch (error) {
      logger.error('Failed to limit session duration', {
        userId,
        sessionId,
        error: error instanceof Error ? error.message : 'Unknown error'
      });
    }
  }
  
  /**
   * Notify user of security event
   */
  private async notifyUserOfSecurityEvent(
    userId: string, 
    context: SessionSecurityContext
  ): Promise<void> {
    try {
      await storage.createNotification({
        userId,
        type: 'security_alert',
        title: 'Security Alert',
        message: 'Unusual activity detected on your account. Please review your recent activity.',
        priority: 'high',
        data: {
          ipAddress: context.ipAddress?.substring(0, 8) + '***',
          location: context.location,
          timestamp: context.timestamp.toISOString()
        }
      });
      
      logger.info('Security notification sent to user', { userId });
      
    } catch (error) {
      logger.error('Failed to notify user of security event', {
        userId,
        error: error instanceof Error ? error.message : 'Unknown error'
      });
    }
  }
  
  /**
   * Request additional device verification
   */
  private async requestDeviceVerification(
    userId: string, 
    context: SessionSecurityContext
  ): Promise<void> {
    try {
      // This would trigger additional verification flow
      logger.info('Device verification requested', { userId });
      
      await storage.createAuthAuditLog({
        userId,
        eventType: 'device_verification_requested',
        ipAddress: context.ipAddress,
        userAgent: context.userAgent,
        location: context.location,
        isSuccessful: true,
        details: { reason: 'new_device_detected' }
      });
      
    } catch (error) {
      logger.error('Failed to request device verification', {
        userId,
        error: error instanceof Error ? error.message : 'Unknown error'
      });
    }
  }
}

// Export singleton instances
export const sessionSecurityService = SessionSecurityService.getInstance();
export const enhancedSessionManager = new EnhancedSessionManager();<|MERGE_RESOLUTION|>--- conflicted
+++ resolved
@@ -495,30 +495,12 @@
       
       if (device) {
         // Trust increases with device age and successful usage
-<<<<<<< HEAD
-        if (device.createdAt) {
-          const deviceAge = Date.now() - new Date(device.createdAt).getTime();
-          const ageInDays = deviceAge / (1000 * 60 * 60 * 24);
-          
-          if (ageInDays > 30) trustScore += 0.2; // Device used for over 30 days
-          if (ageInDays > 90) trustScore += 0.1; // Device used for over 90 days
-        }
-        
-=======
-      
->>>>>>> 3a08b8ae
+     
+        
         // Trust based on successful MFA history
         if ((device.successfulMfaAttempts || 0) > 10) trustScore += 0.2;
         
         // Trust based on overall success rate
-<<<<<<< HEAD
-        const successfulAttempts = device.successfulMfaAttempts || 0;
-        const failedAttempts = device.failedMfaAttempts || 0;
-        const totalAttempts = successfulAttempts + failedAttempts;
-        if (totalAttempts > 0) {
-          const successRate = successfulAttempts / totalAttempts;
-=======
->>>>>>> 3a08b8ae
           trustScore += successRate * 0.1;
         }
         
