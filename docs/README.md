# Shuffle & Sync Documentation Index

Welcome to the Shuffle & Sync documentation! This directory contains all project documentation organized by category.

## 📚 Documentation Structure

The documentation is organized into the following categories:

### 🏗️ Architecture (`/architecture`)
System design and architectural documentation:
<<<<<<< HEAD
=======
- **[Project Architecture](architecture/PROJECT_ARCHITECTURE.md)** - Complete project architecture overview
- **[Technology Stack](architecture/TECHNOLOGY_STACK.md)** - Comprehensive technology stack documentation
>>>>>>> fca0d5bc
- [Authentication System](architecture/AUTHENTICATION.md) - Authentication system overview and design
- [Database Architecture](architecture/DATABASE_ARCHITECTURE.md) - Database design and architecture
- [Games & Cards Schema](architecture/GAMES_CARDS_SCHEMA.md) - TCG game and card data schema
- [Build Flow Diagram](architecture/BUILD_FLOW_DIAGRAM.md) - Build process visualization
- [Build Initialization](architecture/BUILD_INITIALIZATION.md) - Build system setup
- [Build Quick Reference](architecture/BUILD_QUICK_REFERENCE.md) - Quick build commands

### 📖 Reference (`/reference`)
Technical reference documentation:
- **API Documentation**
<<<<<<< HEAD
  - [API Documentation](reference/api/API_DOCUMENTATION.md) - Complete API reference
  - [Universal Deck-Building API](reference/api/UNIVERSAL_DECK_BUILDING_API.md) - Universal deck-building framework
=======
  - [API Overview](reference/api/API_OVERVIEW.md) - Quick reference for all API endpoints
  - [API Documentation](reference/api/API_DOCUMENTATION.md) - Complete API reference with details
  - [Universal Deck-Building API](reference/api/UNIVERSAL_DECK_BUILDING_API.md) - Universal deck-building framework
  - [OAuth Documentation](/oauth/README.md) - OAuth 2.0 flow documentation
>>>>>>> fca0d5bc
- **Configuration**
  - [Configuration Files Guide](reference/CONFIGURATION_FILES_GUIDE.md) - Configuration file documentation
  - [Environment Variables](reference/ENVIRONMENT_VARIABLES.md) - Complete environment variable reference
  - [Deprecated Variables](reference/DEPRECATED_VARIABLES.md) - Legacy variable migration guide
  - [TypeScript Strict Mode](reference/TYPESCRIPT_STRICT_MODE.md) - TypeScript configuration
- **Cloud & Deployment**
  - [Google Cloud Commands Reference](reference/GOOGLE_CLOUD_COMMANDS_REFERENCE.md) - Comprehensive gcloud CLI command reference
  - [Managing Secrets with Google Secret Manager](reference/MANAGING_SECRETS_GCP.md) - Complete secret management guide

### 📚 Guides (`/guides`)
Step-by-step guides and best practices:
- [Express Patterns](guides/EXPRESS_PATTERNS.md) - Express.js best practices
- [Admin Setup Implementation](guides/ADMIN_SETUP_IMPLEMENTATION.md) - Admin account setup implementation notes

### 💾 Database (`/database`)
Database-specific documentation:
- [Database README](database/DATABASE_README.md) - Database quick reference
- [Database FAQ](database/DATABASE_FAQ.md) - Common database questions
- [Database Initialization](database/DATABASE_INITIALIZATION.md) - Database setup guide
- [Database Setup Checklist](database/DATABASE_SETUP_CHECKLIST.md) - Setup verification checklist
- [Database Visual Guide](database/DATABASE_VISUAL_GUIDE.md) - Visual database documentation
- [Database Performance](database/DATABASE_PERFORMANCE.md) - Performance optimization
- [Database Improvements Summary](database/DATABASE_IMPROVEMENTS_SUMMARY.md) - Recent improvements
- [Drizzle ORM Review](database/DRIZZLE_ORM_REVIEW.md) - ORM best practices
- [Drizzle Optimizations](database/DRIZZLE_OPTIMIZATIONS.md) - Query optimizations
- [Drizzle Type System Fixes](database/DRIZZLE_TYPE_SYSTEM_FIXES.md) - Type safety improvements
- [Drizzle Dependencies](database/DRIZZLE_DEPENDENCIES.md) - Dependency management
- [Schema Validation](database/SCHEMA_VALIDATION.md) - Schema validation tools
- [Schema Error Resolution](database/SCHEMA_ERROR_RESOLUTION.md) - Schema error fixes
- [Schema Mismatch Resolution](database/SCHEMA_MISMATCH_RESOLUTION.md) - Schema troubleshooting
- [SQLite Cloud Tables](database/SQLITE_CLOUD_TABLES_COMPLETE.md) - Complete table reference
- [Testing Verification](database/TESTING_VERIFICATION.md) - Database testing
- [Optional Dependencies](database/OPTIONAL_DEPENDENCIES.md) - Optional database packages

### 🚀 Deployment (`/deployment`)
Deployment and operations:
- [Admin Setup Guide](deployment/ADMIN_SETUP.md) - Complete administrator deployment setup
- [Production Deployment Checklist](deployment/PRODUCTION_DEPLOYMENT_CHECKLIST.md) - Production deployment steps
- See also: [Main Deployment Guide](../DEPLOYMENT.md) in repository root

### 🛠️ Development (`/development`)
Development setup and tools:
- [Development Guide](development/DEVELOPMENT_GUIDE.md) - Getting started with development
<<<<<<< HEAD
=======
- **[Coding Patterns and Conventions](development/CODING_PATTERNS.md)** - Code standards and best practices
>>>>>>> fca0d5bc
- [Copilot Agent Implementation](development/COPILOT_AGENT_IMPLEMENTATION.md) - Copilot agent setup

### 🔧 Troubleshooting (`/troubleshooting`)
Problem-solving guides:
- [Troubleshooting Guide](troubleshooting/README.md) - **Primary troubleshooting guide** - Common issues and solutions
- [Auth Error Quick Reference](troubleshooting/AUTH_ERROR_QUICK_REFERENCE.md) - Authentication error quick fixes
- [Configuration Error Troubleshooting](troubleshooting/TROUBLESHOOTING_CONFIGURATION_ERROR.md) - Configuration error deep dive

### 🔒 Security (`/security`)
Security documentation and guidelines:
- [Security Improvements](security/SECURITY_IMPROVEMENTS.md) - Security enhancements and guidelines
- [Security Remediation](security/SECURITY_REMEDIATION.md) - Security issue remediation
- See also: [Security Policy](../SECURITY.md) in repository root

### 🧩 Features (`/features`)
Feature-specific documentation:

#### TableSync
- [TableSync Universal Framework README](features/tablesync/TABLESYNC_UNIVERSAL_FRAMEWORK_README.md) - Framework overview
- [TableSync Universal Framework Audit](features/tablesync/TABLESYNC_UNIVERSAL_FRAMEWORK_AUDIT.md) - PRD compliance audit
- [TableSync Universal Framework Migration](features/tablesync/TABLESYNC_UNIVERSAL_FRAMEWORK_MIGRATION.md) - Migration guide
- [TableSync Universal Framework Roadmap](features/tablesync/TABLESYNC_UNIVERSAL_FRAMEWORK_ROADMAP.md) - Implementation roadmap
- [TableSync Universal Framework Summary](features/tablesync/TABLESYNC_UNIVERSAL_FRAMEWORK_SUMMARY.md) - Executive summary
- [Card Recognition Guide](features/tablesync/CARD_RECOGNITION_GUIDE.md) - Card recognition implementation

#### AI Matchmaking
- [TCG Synergy AI Matchmaker PRD Audit](features/matchmaking/TCG_SYNERGY_AI_MATCHMAKER_PRD_AUDIT.md) - PRD audit
- [TCG Synergy AI Matchmaker Summary](features/matchmaking/TCG_SYNERGY_AI_MATCHMAKER_SUMMARY.md) - Feature summary

#### Twitch Integration
- [Twitch OAuth Guide](features/twitch/TWITCH_OAUTH_GUIDE.md) - OAuth implementation
- [Twitch Developer Portal Setup](features/twitch/TWITCH_DEVELOPER_PORTAL_SETUP.md) - Portal configuration
- [Twitch OAuth Enhancement Summary](features/twitch/TWITCH_OAUTH_ENHANCEMENT_SUMMARY.md) - Recent enhancements

### 🔧 Backend (`/backend`)
Backend-specific documentation:
- [Backend Copilot Agent](backend/BACKEND_COPILOT_AGENT.md) - Backend analysis agent
- [Backend Copilot Analysis](backend/BACKEND_COPILOT_ANALYSIS.md) - Analysis results

### 🔄 Maintenance (`/maintenance`)
Repository maintenance and automation:
- [Testing Agent](maintenance/TESTING_AGENT.md) - Automated testing agent documentation
- [Issue & PR History](maintenance/ISSUE_PR_HISTORY.md) - Comprehensive catalog of resolved issues and pull requests
- [Issue & PR History Agent](maintenance/ISSUE_PR_HISTORY_AGENT.md) - Automated documentation maintenance agent

### 📦 Archive (`/archive`)
Historical and outdated documentation:
- [Archive README](archive/README.md) - Index of archived documentation
- Various historical fix documentation and migration guides
- [Cleanup Summary](archive/CLEANUP_SUMMARY.md) - Repository reorganization details
- [Test Suite Review](archive/TEST_SUITE_REVIEW.md) - Historical test suite review

## 🔍 Quick Start Paths

### For New Contributors
1. Start with [Development Guide](development/DEVELOPMENT_GUIDE.md)
2. Review [Database Architecture](architecture/DATABASE_ARCHITECTURE.md)
3. Check [API Documentation](reference/api/API_DOCUMENTATION.md)
4. Read [Express Patterns](guides/EXPRESS_PATTERNS.md)

### For Deployment
1. [Main Deployment Guide](../DEPLOYMENT.md) - Complete deployment guide
2. [Admin Setup Guide](deployment/ADMIN_SETUP.md) - Administrator deployment setup
3. [Production Deployment Checklist](deployment/PRODUCTION_DEPLOYMENT_CHECKLIST.md) - Production checklist
4. [Google Cloud Commands Reference](reference/GOOGLE_CLOUD_COMMANDS_REFERENCE.md) - gcloud CLI commands
5. [Managing Secrets](reference/MANAGING_SECRETS_GCP.md) - Secret management

### For Troubleshooting
1. [Troubleshooting Guide](troubleshooting/README.md) - Common issues and solutions
2. [Auth Error Quick Reference](troubleshooting/AUTH_ERROR_QUICK_REFERENCE.md) - Quick fix commands
3. [Configuration Error Troubleshooting](troubleshooting/TROUBLESHOOTING_CONFIGURATION_ERROR.md) - Deep troubleshooting

### For API Development
1. [API Documentation](reference/api/API_DOCUMENTATION.md)
2. [Universal Deck-Building API](reference/api/UNIVERSAL_DECK_BUILDING_API.md)

### For Database Work
1. [Database Architecture](architecture/DATABASE_ARCHITECTURE.md)
2. [Database Setup](database/DATABASE_INITIALIZATION.md)
3. [Database FAQ](database/DATABASE_FAQ.md)
4. [Drizzle ORM Review](database/DRIZZLE_ORM_REVIEW.md)

## 📝 Root Documentation Files

Some documentation remains in the repository root for quick access:
- `README.md` - Main project README
- `DEPLOYMENT.md` - Primary deployment guide
- `replit.md` - Replit-specific setup guide
- `CODE_OF_CONDUCT.md` - Community code of conduct
- `CONTRIBUTING.md` - Contribution guidelines
- `SECURITY.md` - Security policy

## 🤝 Contributing to Documentation

When adding new documentation:
1. Place files in the appropriate subdirectory based on the category
2. Update this index with links to new documents
3. Use clear, descriptive filenames (use UPPERCASE_WITH_UNDERSCORES.md format)
4. Follow existing markdown formatting conventions
5. Link related documents together
6. Add a table of contents for longer documents

## 📖 Documentation Standards

- Use Markdown for all documentation
- Include a table of contents for documents longer than 100 lines
- Add code examples where appropriate
- Keep documentation up-to-date with code changes
- Use relative links between documentation files
- Place screenshots and diagrams in an `images/` subdirectory within the relevant category<|MERGE_RESOLUTION|>--- conflicted
+++ resolved
@@ -8,11 +8,8 @@
 
 ### 🏗️ Architecture (`/architecture`)
 System design and architectural documentation:
-<<<<<<< HEAD
-=======
 - **[Project Architecture](architecture/PROJECT_ARCHITECTURE.md)** - Complete project architecture overview
 - **[Technology Stack](architecture/TECHNOLOGY_STACK.md)** - Comprehensive technology stack documentation
->>>>>>> fca0d5bc
 - [Authentication System](architecture/AUTHENTICATION.md) - Authentication system overview and design
 - [Database Architecture](architecture/DATABASE_ARCHITECTURE.md) - Database design and architecture
 - [Games & Cards Schema](architecture/GAMES_CARDS_SCHEMA.md) - TCG game and card data schema
@@ -23,15 +20,10 @@
 ### 📖 Reference (`/reference`)
 Technical reference documentation:
 - **API Documentation**
-<<<<<<< HEAD
-  - [API Documentation](reference/api/API_DOCUMENTATION.md) - Complete API reference
-  - [Universal Deck-Building API](reference/api/UNIVERSAL_DECK_BUILDING_API.md) - Universal deck-building framework
-=======
   - [API Overview](reference/api/API_OVERVIEW.md) - Quick reference for all API endpoints
   - [API Documentation](reference/api/API_DOCUMENTATION.md) - Complete API reference with details
   - [Universal Deck-Building API](reference/api/UNIVERSAL_DECK_BUILDING_API.md) - Universal deck-building framework
   - [OAuth Documentation](/oauth/README.md) - OAuth 2.0 flow documentation
->>>>>>> fca0d5bc
 - **Configuration**
   - [Configuration Files Guide](reference/CONFIGURATION_FILES_GUIDE.md) - Configuration file documentation
   - [Environment Variables](reference/ENVIRONMENT_VARIABLES.md) - Complete environment variable reference
@@ -75,10 +67,7 @@
 ### 🛠️ Development (`/development`)
 Development setup and tools:
 - [Development Guide](development/DEVELOPMENT_GUIDE.md) - Getting started with development
-<<<<<<< HEAD
-=======
 - **[Coding Patterns and Conventions](development/CODING_PATTERNS.md)** - Code standards and best practices
->>>>>>> fca0d5bc
 - [Copilot Agent Implementation](development/COPILOT_AGENT_IMPLEMENTATION.md) - Copilot agent setup
 
 ### 🔧 Troubleshooting (`/troubleshooting`)
