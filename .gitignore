--- conflicted
+++ resolved
@@ -69,9 +69,7 @@
 
 # Cloud Build logs
 cloudbuild-logs/
-<<<<<<< HEAD
 meta.json
-".env.production" 
 ".env.production" 
 .env.production
 
@@ -89,7 +87,4 @@
 *.sql
 *.sql.gz
 *.sha256
-backup-*.json
-=======
-meta.json
->>>>>>> 7ed781bf
+backup-*.json