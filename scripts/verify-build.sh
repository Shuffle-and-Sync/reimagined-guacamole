#!/bin/bash

# Post-build verification script
# Verifies that all build artifacts are properly created and initialized

set -e  # Exit on any error

# Colors for output
RED='\033[0;31m'
GREEN='\033[0;32m'
YELLOW='\033[1;33m'
BLUE='\033[0;34m'
NC='\033[0m' # No Color

# Function to print colored output
print_status() {
    echo -e "${BLUE}[INFO]${NC} $1"
}

print_success() {
    echo -e "${GREEN}[SUCCESS]${NC} $1"
}

print_warning() {
    echo -e "${YELLOW}[WARNING]${NC} $1"
}

print_error() {
    echo -e "${RED}[ERROR]${NC} $1"
}

VERIFICATION_FAILED=0

print_status "Starting post-build verification..."

# Check backend build
print_status "Verifying backend build..."
if [ -f "dist/index.js" ]; then
    BACKEND_SIZE=$(du -h dist/index.js | cut -f1)
    print_success "Backend built: dist/index.js ($BACKEND_SIZE)"
else
    print_error "Backend build missing: dist/index.js"
    VERIFICATION_FAILED=1
fi

# Check frontend build
print_status "Verifying frontend build..."
if [ -d "dist/public" ]; then
    if [ -f "dist/public/index.html" ]; then
        print_success "Frontend built: dist/public/"
    else
        print_error "Frontend build incomplete: dist/public/index.html missing"
        VERIFICATION_FAILED=1
    fi
else
    print_error "Frontend build missing: dist/public/ directory"
    VERIFICATION_FAILED=1
fi

<<<<<<< HEAD
# Drizzle ORM is used for database access (no Prisma client generation needed)
=======
# Database ORM Configuration
# This project uses Drizzle ORM exclusively (NOT Prisma)
# No checks for:
#   - generated/prisma/ directory
#   - @prisma/client package
#   - pg (PostgreSQL) driver
# Drizzle ORM is used with SQLite Cloud for all database operations
USING_PRISMA=false
>>>>>>> fca0d5bc

# Check for production dependencies
print_status "Verifying production dependencies..."
if [ -d "node_modules" ]; then
    print_success "node_modules directory exists"
    
    # Check for critical runtime dependencies
    CRITICAL_RUNTIME_DEPS=("express" "drizzle-orm")
    for dep in "${CRITICAL_RUNTIME_DEPS[@]}"; do
        if [ -d "node_modules/$dep" ]; then
            print_success "Runtime dependency present: $dep"
        else
            print_error "Critical runtime dependency missing: $dep"
            VERIFICATION_FAILED=1
        fi
    done
else
    print_error "node_modules directory missing"
    VERIFICATION_FAILED=1
fi

# Check build artifact sizes
print_status "Build artifact sizes:"
if [ -f "dist/index.js" ]; then
    echo "  Backend: $(du -h dist/index.js | cut -f1)"
fi
if [ -d "dist/public" ]; then
    echo "  Frontend: $(du -sh dist/public | cut -f1)"
fi

# Verify build artifacts are not empty
print_status "Verifying build artifacts are not empty..."
if [ -f "dist/index.js" ]; then
    if [ -s "dist/index.js" ]; then
        print_success "Backend build is not empty"
    else
        print_error "Backend build is empty"
        VERIFICATION_FAILED=1
    fi
fi

# Check for required configuration files in dist
print_status "Checking for configuration files..."
if [ -f "package.json" ]; then
    print_success "package.json present for deployment"
else
    print_warning "package.json missing - required for deployment"
fi

# Summary
echo ""
echo "=== Verification Summary ==="
if [ $VERIFICATION_FAILED -eq 0 ]; then
    print_success "All build artifacts verified successfully"
    print_status "Build is ready for deployment"
    exit 0
else
    print_error "Build verification failed"
    print_error "Some artifacts are missing or incomplete"
    exit 1
fi<|MERGE_RESOLUTION|>--- conflicted
+++ resolved
@@ -57,9 +57,6 @@
     VERIFICATION_FAILED=1
 fi
 
-<<<<<<< HEAD
-# Drizzle ORM is used for database access (no Prisma client generation needed)
-=======
 # Database ORM Configuration
 # This project uses Drizzle ORM exclusively (NOT Prisma)
 # No checks for:
@@ -68,7 +65,6 @@
 #   - pg (PostgreSQL) driver
 # Drizzle ORM is used with SQLite Cloud for all database operations
 USING_PRISMA=false
->>>>>>> fca0d5bc
 
 # Check for production dependencies
 print_status "Verifying production dependencies..."
